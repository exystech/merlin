/******************************************************************************

	COPYRIGHT(C) JONAS 'SORTIE' TERMANSEN 2011.

	This file is part of LibMaxsi.

	LibMaxsi is free software: you can redistribute it and/or modify it under
	the terms of the GNU Lesser General Public License as published by the Free
	Software Foundation, either version 3 of the License, or (at your option)
	any later version.

	LibMaxsi is distributed in the hope that it will be useful, but WITHOUT ANY
	WARRANTY; without even the implied warranty of MERCHANTABILITY or FITNESS
	FOR A PARTICULAR PURPOSE. See the GNU Lesser General Public License for
	more details.

	You should have received a copy of the GNU Lesser General Public License
	along with LibMaxsi. If not, see <http://www.gnu.org/licenses/>.

	io.cpp
	Functions for management of input and output.

******************************************************************************/

#include "platform.h"
#include "syscall.h"
#include "io.h"
#include "format.h"

namespace Maxsi
{
	DEFN_SYSCALL1(size_t, SysPrint, 4, const char*);
	DEFN_SYSCALL3(ssize_t, SysRead, 18, int, void*, size_t);
	DEFN_SYSCALL3(ssize_t, SysWrite, 19, int, const void*, size_t);
	DEFN_SYSCALL1(int, SysPipe, 20, int*);
<<<<<<< HEAD
	DEFN_SYSCALL1(int, SysClose, 21, int);
=======
	DEFN_SYSCALL1(int, SysDup, 21, int);
>>>>>>> 05196f49

	size_t Print(const char* Message)
	{
		return SysPrint(Message);
	}

	size_t PrintCallback(void* user, const char* string, size_t stringlen)
	{
		return SysPrint(string);
	}

	size_t PrintF(const char* format, ...)
	{
		va_list list;
		va_start(list, format);
		size_t result = Maxsi::Format::Virtual(PrintCallback, NULL, format, list);
		va_end(list);
		return result;
	}

#ifdef LIBMAXSI_LIBC
	extern "C" int printf(const char* /*restrict*/ format, ...)
	{
		va_list list;
		va_start(list, format);
		size_t result = Maxsi::Format::Virtual(PrintCallback, NULL, format, list);
		va_end(list);
		return (int) result;
	}

	extern "C" ssize_t read(int fd, void* buf, size_t count)
	{
		return SysRead(fd, buf, count);
	}

	extern "C" ssize_t write(int fd, const void* buf, size_t count)
	{
		return SysWrite(fd, buf, count);
	}

	extern "C" int pipe(int pipefd[2])
	{
		return SysPipe(pipefd);
	}

<<<<<<< HEAD
	extern "C" int close(int fd)
	{
		return SysClose(fd);
=======
	extern "C" int dup(int fd)
	{
		return SysDup(fd);
>>>>>>> 05196f49
	}
#endif

}<|MERGE_RESOLUTION|>--- conflicted
+++ resolved
@@ -33,11 +33,8 @@
 	DEFN_SYSCALL3(ssize_t, SysRead, 18, int, void*, size_t);
 	DEFN_SYSCALL3(ssize_t, SysWrite, 19, int, const void*, size_t);
 	DEFN_SYSCALL1(int, SysPipe, 20, int*);
-<<<<<<< HEAD
 	DEFN_SYSCALL1(int, SysClose, 21, int);
-=======
-	DEFN_SYSCALL1(int, SysDup, 21, int);
->>>>>>> 05196f49
+	DEFN_SYSCALL1(int, SysDup, 22, int);
 
 	size_t Print(const char* Message)
 	{
@@ -83,15 +80,14 @@
 		return SysPipe(pipefd);
 	}
 
-<<<<<<< HEAD
 	extern "C" int close(int fd)
 	{
 		return SysClose(fd);
-=======
+	}
+
 	extern "C" int dup(int fd)
 	{
 		return SysDup(fd);
->>>>>>> 05196f49
 	}
 #endif
 
