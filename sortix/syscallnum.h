--- conflicted
+++ resolved
@@ -46,11 +46,8 @@
 #define SYSCALL_READ 18
 #define SYSCALL_WRITE 19
 #define SYSCALL_PIPE 20
-<<<<<<< HEAD
 #define SYSCALL_CLOSE 21
-=======
-#define SYSCALL_DUP 21
->>>>>>> 05196f49
-#define SYSCALL_MAX_NUM 22 /* index of highest constant + 1 */
+#define SYSCALL_DUP 22
+#define SYSCALL_MAX_NUM 23 /* index of highest constant + 1 */
 
 #endif
