/******************************************************************************

	COPYRIGHT(C) JONAS 'SORTIE' TERMANSEN 2011.

	This file is part of Sortix.

	Sortix is free software: you can redistribute it and/or modify it under the
	terms of the GNU General Public License as published by the Free Software
	Foundation, either version 3 of the License, or (at your option) any later
	version.

	Sortix is distributed in the hope that it will be useful, but WITHOUT ANY
	WARRANTY; without even the implied warranty of MERCHANTABILITY or FITNESS
	FOR A PARTICULAR PURPOSE. See the GNU General Public License for more
	details.

	You should have received a copy of the GNU General Public License along
	with Sortix. If not, see <http://www.gnu.org/licenses/>.

	fs/ramfs.h
	A filesystem stored entirely in RAM.

******************************************************************************/

#include "../platform.h"
#include <libmaxsi/error.h>
#include <libmaxsi/string.h>
#include <libmaxsi/memory.h>
#include "../filesystem.h"
#include "../directory.h"
#include "../stream.h"
#include "ramfs.h"

using namespace Maxsi;

namespace Sortix
{
	class DevRAMFSFile : public DevBuffer
	{
	public:
		typedef DevBuffer BaseClass;

	public:
		// Transfers ownership of name.
		DevRAMFSFile(char* name);
		virtual ~DevRAMFSFile();

	public:
		char* name;

	private:
		size_t offset;
		byte* buffer;
		size_t buffersize;

	public:
		virtual size_t BlockSize();
		virtual uintmax_t Size();
		virtual uintmax_t Position();
		virtual bool Seek(uintmax_t position);
		virtual bool Resize(uintmax_t size);
		virtual ssize_t Read(byte* dest, size_t count);
		virtual ssize_t Write(const byte* src, size_t count);
		virtual bool IsReadable();
		virtual bool IsWritable();

	};
	
	DevRAMFSFile::DevRAMFSFile(char* name)
	{
		this->name = name;
		buffer = NULL;
		buffersize = 0;
	}

	DevRAMFSFile::~DevRAMFSFile()
	{
		delete[] name;
		delete[] buffer;
	}

	size_t DevRAMFSFile::BlockSize()
	{
		return 1;
	}

	uintmax_t DevRAMFSFile::Size()
	{
		return buffersize;
	}

	uintmax_t DevRAMFSFile::Position()
	{
		return offset;
	}

	bool DevRAMFSFile::Seek(uintmax_t position)
	{
		if ( SIZE_MAX < position ) { Error::Set(EOVERFLOW); return false; }
		offset = position;
		return true;
	}

	bool DevRAMFSFile::Resize(uintmax_t size)
	{
		if ( SIZE_MAX < size ) { Error::Set(EOVERFLOW); return false; }
		byte* newbuffer = new byte[size];
		if ( !newbuffer ) { Error::Set(ENOSPC); return false; }
		size_t sharedmemsize = ( size < buffersize ) ? size : buffersize;
		Memory::Copy(newbuffer, buffer, sharedmemsize);
		delete[] buffer;
		buffer = newbuffer;
		buffersize = size;
		return true;
	}

	ssize_t DevRAMFSFile::Read(byte* dest, size_t count)
	{
		if ( SSIZE_MAX < count ) { count = SSIZE_MAX; }
		size_t available = count;
		if ( buffersize < offset + count ) { available = buffersize - offset; }
		if ( available == 0 ) { return 0; }
		Memory::Copy(dest, buffer + offset, available);
		offset += available;
		return available;
	}

	ssize_t DevRAMFSFile::Write(const byte* src, size_t count)
	{
		if ( SSIZE_MAX < count ) { count = SSIZE_MAX; }
		if ( buffersize < offset + count )
		{
			uintmax_t newsize = (uintmax_t) offset + (uintmax_t) count;
			if ( !Resize(newsize) ) { return -1; }
		}

		Memory::Copy(buffer + offset, src, count);
		offset += count;
		return count;
	}

	bool DevRAMFSFile::IsReadable()
	{
		return true;
	}

	bool DevRAMFSFile::IsWritable()
	{
		return true;
	}

	DevRAMFS::DevRAMFS()
	{
		files = NULL;
	}

	DevRAMFS::~DevRAMFS()
	{
		if ( files )
		{
			while ( !files->Empty() ) { delete files->Remove(0); }
			delete files;
		}
	}

	class DevRAMFSDir : public DevDirectory
	{
	public:
		typedef Device DevDirectory;

	public:
		DevRAMFSDir(DevRAMFS* fs);
		virtual ~DevRAMFSDir();

	private:
		DevRAMFS* fs;
		size_t position;

	public:
		virtual void Rewind();
		virtual int Read(sortix_dirent* dirent, size_t available);

	};

	DevRAMFSDir::DevRAMFSDir(DevRAMFS* fs)
	{
		position = 0;
		this->fs = fs;
		fs->Refer();
	}

	DevRAMFSDir::~DevRAMFSDir()
	{
		fs->Unref();
	}

	void DevRAMFSDir::Rewind()
	{
		position = 0;
	}

	int DevRAMFSDir::Read(sortix_dirent* dirent, size_t available)
	{
		if ( available <= sizeof(sortix_dirent) ) { return -1; }
		if ( fs->GetNumFiles() <= position )
		{
				dirent->d_namelen = 0;
			dirent->d_name[0] = 0;
			return 0;
		}

		const char* name = fs->GetFilename(position);
		if ( !name ) { return -1; }
		size_t namelen = String::Length(name);
		size_t needed = sizeof(sortix_dirent) + namelen + 1;

		if ( available < needed )
		{
			dirent->d_namelen = needed;
			Error::Set(EINVAL);
			return 0;
		}

		Memory::Copy(dirent->d_name, name, namelen + 1);
		dirent->d_namelen = namelen;
		position++;
		return 0;
	}

	int CompareFiles(DevRAMFSFile* file1, DevRAMFSFile* file2)
	{
		return String::Compare(file1->name, file2->name);
	}

	int LookupFile(DevRAMFSFile* file, const char* name)
	{
		return String::Compare(file->name, name);
	}

	Device* DevRAMFS::Open(const char* path, int flags, mode_t mode)
	{
		if ( path[0] == 0 || (path[0] == '/' && path[1] == 0) )
		{
			if ( (flags & O_LOWERFLAGS) == O_SEARCH )
			{
				return new DevRAMFSDir(this);
			}

			Error::Set(EISDIR);
			return NULL;
		}

<<<<<<< HEAD
		if ( (flags & O_LOWERFLAGS) == O_SEARCH ) { Error::Set(ENOTDIR); return NULL; }
=======
		if ( *path++ != '/' ) { Error::Set(ENOENT); return NULL; }	

		size_t pathlen = String::Length(path);
		for ( size_t i = 0; i < pathlen; i++ )
		{
			if ( path[i] == '/' ) { Error::Set(ENOENT); return NULL; }
		}
>>>>>>> 7aff4761

		DevBuffer* file = OpenFile(path, flags, mode);
		if ( !file ) { return NULL; }
		Device* wrapper = new DevFileWrapper(file, flags);
		if ( !wrapper ) { Error::Set(ENOSPC); return NULL; }
		return wrapper;
	}

	DevBuffer* DevRAMFS::OpenFile(const char* path, int flags, mode_t mode)
	{
		// Hack to prevent / from being a filename.
		if ( path == 0 ) { Error::Set(ENOENT); return NULL; }

		if ( files )
		{
			size_t fileindex = files->Search(LookupFile, path);
			if ( fileindex != SIZE_MAX )
			{
				DevRAMFSFile* file = files->Get(fileindex);
				if ( flags & O_TRUNC ) { file->Resize(0); }
				return file;
			}
		}

		return CreateFile(path, flags, mode);
	}

	DevBuffer* DevRAMFS::CreateFile(const char* path, int flags, mode_t mode)
	{
		if ( !(flags & O_CREAT) ) { Error::Set(ENOENT); return NULL; }

		if ( !files )
		{
			files = new SortedList<DevRAMFSFile*>(CompareFiles);
			if ( !files) { Error::Set(ENOSPC); return NULL; }
		}

		if ( files->Search(LookupFile, path) != SIZE_MAX )
		{
			Error::Set(EEXIST);
			return NULL;
		}

		char* newpath = String::Clone(path);
		if ( !newpath ) { Error::Set(ENOSPC); return NULL; }

		DevRAMFSFile* file = new DevRAMFSFile(newpath);
		if ( !file ) { delete[] newpath; Error::Set(ENOSPC); return NULL; }
		if ( !files->Add(file) ) { delete file; Error::Set(ENOSPC); return NULL; }

		file->Refer();

		return file;
	}

	bool DevRAMFS::Unlink(const char* path)
	{
		if ( *path == '\0' || ( *path++ == '/' && *path == '\0' ) )
		{
			Error::Set(EISDIR);
			return false;
		}

		if ( !files ) { Error::Set(ENOENT); return false; }
		size_t index = files->Search(LookupFile, path);
		if ( index == SIZE_MAX ) { Error::Set(ENOENT); return false; }

		Device* dev = files->Remove(index);
		ASSERT(dev);
		dev->Unref();
		return true;
	}

	size_t DevRAMFS::GetNumFiles()
	{
		if ( !files ) { return 0; }
		return files->Length();
	}

	const char* DevRAMFS::GetFilename(size_t index)
	{
		if ( !files ) { return NULL; }
		if ( files->Length() <= index ) { return NULL; }
		DevRAMFSFile* file = files->Get(index);
		return file->name;
	}
}
<|MERGE_RESOLUTION|>--- conflicted
+++ resolved
@@ -250,17 +250,15 @@
 			return NULL;
 		}
 
-<<<<<<< HEAD
 		if ( (flags & O_LOWERFLAGS) == O_SEARCH ) { Error::Set(ENOTDIR); return NULL; }
-=======
-		if ( *path++ != '/' ) { Error::Set(ENOENT); return NULL; }	
+
+		if ( *path++ != '/' ) { Error::Set(ENOENT); return NULL; }
 
 		size_t pathlen = String::Length(path);
 		for ( size_t i = 0; i < pathlen; i++ )
 		{
 			if ( path[i] == '/' ) { Error::Set(ENOENT); return NULL; }
 		}
->>>>>>> 7aff4761
 
 		DevBuffer* file = OpenFile(path, flags, mode);
 		if ( !file ) { return NULL; }
