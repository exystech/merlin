--- conflicted
+++ resolved
@@ -117,32 +117,30 @@
 			return 0;		
 		}
 
-<<<<<<< HEAD
 		int SysClose(int fd)
-=======
-		int SysDup(int fd)
->>>>>>> 05196f49
 		{
 			Process* process = CurrentProcess();
 			Device* dev = process->descriptors.Get(fd);
 			if ( !dev ) { return -1; /* TODO: EBADF */ }
-<<<<<<< HEAD
 			process->descriptors.Free(fd);
 			return 0;
-=======
+		}
+
+		int SysDup(int fd)
+		{
+			Process* process = CurrentProcess();
+			Device* dev = process->descriptors.Get(fd);
+			if ( !dev ) { return -1; /* TODO: EBADF */ }
+			process->descriptors.Free(fd);
 			return process->descriptors.Allocate(dev);
->>>>>>> 05196f49
 		}
 
 		void Init()
 		{
 			Syscall::Register(SYSCALL_WRITE, (void*) SysWrite);
 			Syscall::Register(SYSCALL_READ, (void*) SysRead);
-<<<<<<< HEAD
 			Syscall::Register(SYSCALL_CLOSE, (void*) SysClose);
-=======
 			Syscall::Register(SYSCALL_DUP, (void*) SysDup);
->>>>>>> 05196f49
 		}
 	}
 }